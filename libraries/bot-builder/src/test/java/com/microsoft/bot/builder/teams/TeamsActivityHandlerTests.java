// Copyright (c) Microsoft Corporation. All rights reserved.
// Licensed under the MIT License.

package com.microsoft.bot.builder.teams;

import com.fasterxml.jackson.databind.node.JsonNodeFactory;
import com.microsoft.bot.builder.BotAdapter;
import com.microsoft.bot.builder.BotFrameworkAdapter;
import com.microsoft.bot.builder.InvokeResponse;
import com.microsoft.bot.builder.SimpleAdapter;
import com.microsoft.bot.builder.TurnContext;
import com.microsoft.bot.builder.TurnContextImpl;
import com.microsoft.bot.connector.Channels;
import com.microsoft.bot.connector.ConnectorClient;
import com.microsoft.bot.connector.Conversations;
import com.microsoft.bot.connector.authentication.AppCredentials;
import com.microsoft.bot.connector.authentication.MicrosoftAppCredentials;
import com.microsoft.bot.rest.serializer.JacksonAdapter;
import com.microsoft.bot.schema.Activity;
import com.microsoft.bot.schema.ActivityTypes;
import com.microsoft.bot.schema.ChannelAccount;
import com.microsoft.bot.schema.ConversationAccount;
import com.microsoft.bot.schema.ConversationParameters;
import com.microsoft.bot.schema.ConversationReference;
import com.microsoft.bot.schema.ConversationResourceResponse;
import com.microsoft.bot.schema.ResourceResponse;
import com.microsoft.bot.schema.teams.AppBasedLinkQuery;
import com.microsoft.bot.schema.teams.ChannelInfo;
import com.microsoft.bot.schema.teams.FileConsentCardResponse;
import com.microsoft.bot.schema.teams.FileUploadInfo;
import com.microsoft.bot.schema.teams.MessagingExtensionAction;
import com.microsoft.bot.schema.teams.MessagingExtensionActionResponse;
import com.microsoft.bot.schema.teams.MessagingExtensionQuery;
import com.microsoft.bot.schema.teams.MessagingExtensionResponse;
import com.microsoft.bot.schema.teams.O365ConnectorCardActionQuery;
import com.microsoft.bot.schema.teams.TaskModuleRequest;
import com.microsoft.bot.schema.teams.TaskModuleRequestContext;
import com.microsoft.bot.schema.teams.TaskModuleResponse;
import com.microsoft.bot.schema.teams.TeamInfo;
import com.microsoft.bot.schema.teams.TeamsChannelAccount;
import com.microsoft.bot.schema.teams.TeamsChannelData;
import org.apache.commons.lang3.NotImplementedException;
import org.junit.Assert;
import org.junit.Test;
import org.mockito.Mockito;

import java.util.ArrayList;
import java.util.HashMap;
import java.util.List;
import java.util.concurrent.CompletableFuture;
import java.util.concurrent.atomic.AtomicReference;

public class TeamsActivityHandlerTests {
    @Test
    public void TestConversationUpdateTeamsMemberAdded() {
        String baseUri = "https://test.coffee";
        ConnectorClient connectorClient = getConnectorClient(
            "http://localhost/",
            MicrosoftAppCredentials.empty()
        );

        Activity activity = new Activity(ActivityTypes.CONVERSATION_UPDATE) {
            {
                setMembersAdded(new ArrayList<ChannelAccount>() {
                    {
                        add(new ChannelAccount("id-1"));
                    }
                });
                setRecipient(new ChannelAccount("b"));
                setChannelData(new TeamsChannelData() {
                    {
                        setEventType("teamMemberAdded");
                        setTeam(new TeamInfo("team-id"));
                    }
                });
                setChannelId(Channels.MSTEAMS);
            }
        };

        TurnContext turnContext = new TurnContextImpl(new SimpleAdapter(), activity);
        turnContext.getTurnState().add(BotFrameworkAdapter.CONNECTOR_CLIENT_KEY, connectorClient);

        TestActivityHandler bot = new TestActivityHandler();
        bot.onTurn(turnContext).join();

        Assert.assertEquals(2, bot.record.size());
        Assert.assertEquals("onConversationUpdateActivity", bot.record.get(0));
        Assert.assertEquals("onTeamsMembersAdded", bot.record.get(1));
    }

    @Test
    public void TestConversationUpdateTeamsMemberAddedNoTeam() {
        String baseUri = "https://test.coffee";
        ConnectorClient connectorClient = getConnectorClient(
            "http://localhost/",
            MicrosoftAppCredentials.empty()
        );

        Activity activity = new Activity(ActivityTypes.CONVERSATION_UPDATE) {
            {
                setMembersAdded(new ArrayList<ChannelAccount>() {
                    {
                        add(new ChannelAccount("id-3"));
                    }
                });
                setRecipient(new ChannelAccount("b"));
                setConversation(new ConversationAccount("conversation-id"));
                setChannelId(Channels.MSTEAMS);
            }
        };

        TurnContext turnContext = new TurnContextImpl(new SimpleAdapter(), activity);
        turnContext.getTurnState().add(BotFrameworkAdapter.CONNECTOR_CLIENT_KEY, connectorClient);

        TestActivityHandler bot = new TestActivityHandler();
        bot.onTurn(turnContext).join();

        Assert.assertEquals(2, bot.record.size());
        Assert.assertEquals("onConversationUpdateActivity", bot.record.get(0));
        Assert.assertEquals("onTeamsMembersAdded", bot.record.get(1));
    }

    @Test
    public void TestConversationUpdateTeamsMemberAddedFullDetailsInEvent() {
        String baseUri = "https://test.coffee";
        ConnectorClient connectorClient = getConnectorClient(
            "http://localhost/",
            MicrosoftAppCredentials.empty()
        );

        Activity activity = new Activity(ActivityTypes.CONVERSATION_UPDATE) {
            {
                setMembersAdded(new ArrayList<ChannelAccount>() {
                    {
                        add(new TeamsChannelAccount() {
                            {
                                setId("id-1");
                                setName("name-1");
                                setAadObjectId("aadobject-1");
                                setEmail("test@microsoft.com");
                                setGivenName("given-1");
                                setSurname("surname-1");
                                setUserPrincipalName("t@microsoft.com");
                            }
                        });
                    }
                });
                setRecipient(new ChannelAccount("b"));
                setChannelData(new TeamsChannelData() {
                    {
                        setEventType("teamMemberAdded");
                        setTeam(new TeamInfo("team-id"));
                    }
                });
                setChannelId(Channels.MSTEAMS);
            }
        };

        // serialize to json and back to verify we can get back to the
        // correct Activity. i.e., In this case, mainly the TeamsChannelAccount.
        try {
            JacksonAdapter jacksonAdapter = new JacksonAdapter();
            String json = jacksonAdapter.serialize(activity);
            activity = jacksonAdapter.deserialize(json, Activity.class);
        } catch (Throwable t) {
            Assert.fail("Should not have thrown in serialization test.");
        }

        TurnContext turnContext = new TurnContextImpl(new SimpleAdapter(), activity);
        turnContext.getTurnState().add(BotFrameworkAdapter.CONNECTOR_CLIENT_KEY, connectorClient);

        TestActivityHandler bot = new TestActivityHandler();
        bot.onTurn(turnContext).join();

        Assert.assertEquals(2, bot.record.size());
        Assert.assertEquals("onConversationUpdateActivity", bot.record.get(0));
        Assert.assertEquals("onTeamsMembersAdded", bot.record.get(1));
    }

    @Test
    public void TestConversationUpdateTeamsMemberRemoved() {
        Activity activity = new Activity(ActivityTypes.CONVERSATION_UPDATE) {
            {
                setMembersRemoved(new ArrayList<ChannelAccount>() {
                    {
                        add(new ChannelAccount("a"));
                    }
                });
                setRecipient(new ChannelAccount("b"));
                setChannelData(new TeamsChannelData() {
                    {
                        setEventType("teamMemberRemoved");
                    }
                });
                setChannelId(Channels.MSTEAMS);
            }
        };

        TurnContext turnContext = new TurnContextImpl(new NotImplementedAdapter(), activity);

        TestActivityHandler bot = new TestActivityHandler();
        bot.onTurn(turnContext).join();

        Assert.assertEquals(2, bot.record.size());
        Assert.assertEquals("onConversationUpdateActivity", bot.record.get(0));
        Assert.assertEquals("onTeamsMembersRemoved", bot.record.get(1));
    }

    @Test
    public void TestConversationUpdateTeamsChannelCreated() {
        Activity activity = new Activity(ActivityTypes.CONVERSATION_UPDATE) {
            {
                setChannelData(new TeamsChannelData() {
                    {
                        setEventType("channelCreated");
                    }
                });
                setChannelId(Channels.MSTEAMS);
            }
        };

        TurnContext turnContext = new TurnContextImpl(new NotImplementedAdapter(), activity);

        TestActivityHandler bot = new TestActivityHandler();
        bot.onTurn(turnContext).join();

        Assert.assertEquals(2, bot.record.size());
        Assert.assertEquals("onConversationUpdateActivity", bot.record.get(0));
        Assert.assertEquals("onTeamsChannelCreated", bot.record.get(1));
    }

    @Test
    public void TestConversationUpdateTeamsChannelDeleted() {
        Activity activity = new Activity(ActivityTypes.CONVERSATION_UPDATE) {
            {
                setChannelData(new TeamsChannelData() {
                    {
                        setEventType("channelDeleted");
                    }
                });
                setChannelId(Channels.MSTEAMS);
            }
        };

        TurnContext turnContext = new TurnContextImpl(new NotImplementedAdapter(), activity);

        TestActivityHandler bot = new TestActivityHandler();
        bot.onTurn(turnContext).join();

        Assert.assertEquals(2, bot.record.size());
        Assert.assertEquals("onConversationUpdateActivity", bot.record.get(0));
        Assert.assertEquals("onTeamsChannelDeleted", bot.record.get(1));
    }

    @Test
    public void TestConversationUpdateTeamsChannelRenamed() {
        Activity activity = new Activity(ActivityTypes.CONVERSATION_UPDATE) {
            {
                setChannelData(new TeamsChannelData() {
                    {
                        setEventType("channelRenamed");
                    }
                });
                setChannelId(Channels.MSTEAMS);
            }
        };

        TurnContext turnContext = new TurnContextImpl(new NotImplementedAdapter(), activity);

        TestActivityHandler bot = new TestActivityHandler();
        bot.onTurn(turnContext).join();

        Assert.assertEquals(2, bot.record.size());
        Assert.assertEquals("onConversationUpdateActivity", bot.record.get(0));
        Assert.assertEquals("onTeamsChannelRenamed", bot.record.get(1));
    }

    @Test
    public void TestConversationUpdateTeamsTeamRenamed() {
        Activity activity = new Activity(ActivityTypes.CONVERSATION_UPDATE) {
            {
                setChannelData(new TeamsChannelData() {
                    {
                        setEventType("teamRenamed");
                    }
                });
                setChannelId(Channels.MSTEAMS);
            }
        };

        TurnContext turnContext = new TurnContextImpl(new NotImplementedAdapter(), activity);

        TestActivityHandler bot = new TestActivityHandler();
        bot.onTurn(turnContext).join();

        Assert.assertEquals(2, bot.record.size());
        Assert.assertEquals("onConversationUpdateActivity", bot.record.get(0));
        Assert.assertEquals("onTeamsTeamRenamed", bot.record.get(1));
    }

    @Test
    public void TestFileConsentAccept() {
        Activity activity = new Activity(ActivityTypes.INVOKE) {
            {
                setName("fileConsent/invoke");
                setValue(new FileConsentCardResponse() {
                    {
                        setAction("accept");
                        setUploadInfo(new FileUploadInfo() {
                            {
                                setUniqueId("uniqueId");
                                setFileType("fileType");
                                setUploadUrl("uploadUrl");
                            }
                        });
                    }
                });
            }
        };

        AtomicReference<List<Activity>> activitiesToSend = new AtomicReference<>();

        TurnContext turnContext = new TurnContextImpl(
            new SimpleAdapter(activitiesToSend::set),
            activity
        );

        TestActivityHandler bot = new TestActivityHandler();
        bot.onTurn(turnContext).join();

        Assert.assertEquals(3, bot.record.size());
        Assert.assertEquals("onInvokeActivity", bot.record.get(0));
        Assert.assertEquals("onTeamsFileConsent", bot.record.get(1));
        Assert.assertEquals("onTeamsFileConsentAccept", bot.record.get(2));
        Assert.assertNotNull(activitiesToSend.get());
        Assert.assertEquals(1, activitiesToSend.get().size());
        Assert.assertTrue(activitiesToSend.get().get(0).getValue() instanceof InvokeResponse);
        Assert.assertEquals(
            200,
            ((InvokeResponse) activitiesToSend.get().get(0).getValue()).getStatus()
        );
    }

    @Test
    public void TestFileConsentDecline() {
        Activity activity = new Activity(ActivityTypes.INVOKE) {
            {
                setName("fileConsent/invoke");
                setValue(new FileConsentCardResponse() {
                    {
                        setAction("decline");
                        setUploadInfo(new FileUploadInfo() {
                            {
                                setUniqueId("uniqueId");
                                setFileType("fileType");
                                setUploadUrl("uploadUrl");
                            }
                        });
                    }
                });
            }
        };

        AtomicReference<List<Activity>> activitiesToSend = new AtomicReference<>();

        TurnContext turnContext = new TurnContextImpl(
            new SimpleAdapter(activitiesToSend::set),
            activity
        );

        TestActivityHandler bot = new TestActivityHandler();
        bot.onTurn(turnContext).join();

        Assert.assertEquals(3, bot.record.size());
        Assert.assertEquals("onInvokeActivity", bot.record.get(0));
        Assert.assertEquals("onTeamsFileConsent", bot.record.get(1));
        Assert.assertEquals("onTeamsFileConsentDecline", bot.record.get(2));
        Assert.assertNotNull(activitiesToSend.get());
        Assert.assertEquals(1, activitiesToSend.get().size());
        Assert.assertTrue(activitiesToSend.get().get(0).getValue() instanceof InvokeResponse);
        Assert.assertEquals(
            200,
            ((InvokeResponse) activitiesToSend.get().get(0).getValue()).getStatus()
        );
    }

    @Test
    public void TestActionableMessageExecuteAction() {
        Activity activity = new Activity(ActivityTypes.INVOKE) {
            {
                setName("actionableMessage/executeAction");
                setValue(new O365ConnectorCardActionQuery());
            }
        };

        AtomicReference<List<Activity>> activitiesToSend = new AtomicReference<>();

        TurnContext turnContext = new TurnContextImpl(
            new SimpleAdapter(activitiesToSend::set),
            activity
        );

        TestActivityHandler bot = new TestActivityHandler();
        bot.onTurn(turnContext).join();

        Assert.assertEquals(2, bot.record.size());
        Assert.assertEquals("onInvokeActivity", bot.record.get(0));
        Assert.assertEquals("onTeamsO365ConnectorCardAction", bot.record.get(1));
        Assert.assertNotNull(activitiesToSend.get());
        Assert.assertEquals(1, activitiesToSend.get().size());
        Assert.assertTrue(activitiesToSend.get().get(0).getValue() instanceof InvokeResponse);
        Assert.assertEquals(
            200,
            ((InvokeResponse) activitiesToSend.get().get(0).getValue()).getStatus()
        );
    }

    @Test
    public void TestComposeExtensionQueryLink() {
        Activity activity = new Activity(ActivityTypes.INVOKE) {
            {
                setName("composeExtension/queryLink");
                setValue(new AppBasedLinkQuery());
            }
        };

        AtomicReference<List<Activity>> activitiesToSend = new AtomicReference<>();

        TurnContext turnContext = new TurnContextImpl(
            new SimpleAdapter(activitiesToSend::set),
            activity
        );

        TestActivityHandler bot = new TestActivityHandler();
        bot.onTurn(turnContext).join();

        Assert.assertEquals(2, bot.record.size());
        Assert.assertEquals("onInvokeActivity", bot.record.get(0));
        Assert.assertEquals("onTeamsAppBasedLinkQuery", bot.record.get(1));
        Assert.assertNotNull(activitiesToSend.get());
        Assert.assertEquals(1, activitiesToSend.get().size());
        Assert.assertTrue(activitiesToSend.get().get(0).getValue() instanceof InvokeResponse);
        Assert.assertEquals(
            200,
            ((InvokeResponse) activitiesToSend.get().get(0).getValue()).getStatus()
        );
    }

    @Test
    public void TestComposeExtensionQuery() {
        Activity activity = new Activity(ActivityTypes.INVOKE) {
            {
                setName("composeExtension/query");
                setValue(new MessagingExtensionQuery());
            }
        };

        AtomicReference<List<Activity>> activitiesToSend = new AtomicReference<>();

        TurnContext turnContext = new TurnContextImpl(
            new SimpleAdapter(activitiesToSend::set),
            activity
        );

        TestActivityHandler bot = new TestActivityHandler();
        bot.onTurn(turnContext).join();

        Assert.assertEquals(2, bot.record.size());
        Assert.assertEquals("onInvokeActivity", bot.record.get(0));
        Assert.assertEquals("onTeamsMessagingExtensionQuery", bot.record.get(1));
        Assert.assertNotNull(activitiesToSend.get());
        Assert.assertEquals(1, activitiesToSend.get().size());
        Assert.assertTrue(activitiesToSend.get().get(0).getValue() instanceof InvokeResponse);
        Assert.assertEquals(
            200,
            ((InvokeResponse) activitiesToSend.get().get(0).getValue()).getStatus()
        );
    }

    @Test
    public void TestMessagingExtensionSelectItemAsync() {
        Activity activity = new Activity(ActivityTypes.INVOKE) {
            {
                setName("composeExtension/selectItem");
                setValue(new MessagingExtensionQuery());
            }
        };

        AtomicReference<List<Activity>> activitiesToSend = new AtomicReference<>();

        TurnContext turnContext = new TurnContextImpl(
            new SimpleAdapter(activitiesToSend::set),
            activity
        );

        TestActivityHandler bot = new TestActivityHandler();
        bot.onTurn(turnContext).join();

        Assert.assertEquals(2, bot.record.size());
        Assert.assertEquals("onInvokeActivity", bot.record.get(0));
        Assert.assertEquals("onTeamsMessagingExtensionSelectItem", bot.record.get(1));
        Assert.assertNotNull(activitiesToSend.get());
        Assert.assertEquals(1, activitiesToSend.get().size());
        Assert.assertTrue(activitiesToSend.get().get(0).getValue() instanceof InvokeResponse);
        Assert.assertEquals(
            200,
            ((InvokeResponse) activitiesToSend.get().get(0).getValue()).getStatus()
        );
    }

    @Test
    public void TestMessagingExtensionSubmitAction() {
        Activity activity = new Activity(ActivityTypes.INVOKE) {
            {
                setName("composeExtension/submitAction");
                setValue(new MessagingExtensionQuery());
            }
        };

        AtomicReference<List<Activity>> activitiesToSend = new AtomicReference<>();

        TurnContext turnContext = new TurnContextImpl(
            new SimpleAdapter(activitiesToSend::set),
            activity
        );

        TestActivityHandler bot = new TestActivityHandler();
        bot.onTurn(turnContext).join();

        Assert.assertEquals(3, bot.record.size());
        Assert.assertEquals("onInvokeActivity", bot.record.get(0));
        Assert.assertEquals("onTeamsMessagingExtensionSubmitActionDispatch", bot.record.get(1));
        Assert.assertEquals("onTeamsMessagingExtensionSubmitAction", bot.record.get(2));
        Assert.assertNotNull(activitiesToSend.get());
        Assert.assertEquals(1, activitiesToSend.get().size());
        Assert.assertTrue(activitiesToSend.get().get(0).getValue() instanceof InvokeResponse);
        Assert.assertEquals(
            200,
            ((InvokeResponse) activitiesToSend.get().get(0).getValue()).getStatus()
        );
    }

    @Test
    public void TestMessagingExtensionSubmitActionPreviewActionEdit() {
        Activity activity = new Activity(ActivityTypes.INVOKE) {
            {
                setName("composeExtension/submitAction");
                setValue(new MessagingExtensionAction() {
                    {
                        setBotMessagePreviewAction("edit");
                    }
                });
            }
        };

        AtomicReference<List<Activity>> activitiesToSend = new AtomicReference<>();

        TurnContext turnContext = new TurnContextImpl(
            new SimpleAdapter(activitiesToSend::set),
            activity
        );

        TestActivityHandler bot = new TestActivityHandler();
        bot.onTurn(turnContext).join();

        Assert.assertEquals(3, bot.record.size());
        Assert.assertEquals("onInvokeActivity", bot.record.get(0));
        Assert.assertEquals("onTeamsMessagingExtensionSubmitActionDispatch", bot.record.get(1));
        Assert.assertEquals("onTeamsMessagingExtensionBotMessagePreviewEdit", bot.record.get(2));
        Assert.assertNotNull(activitiesToSend.get());
        Assert.assertEquals(1, activitiesToSend.get().size());
        Assert.assertTrue(activitiesToSend.get().get(0).getValue() instanceof InvokeResponse);
        Assert.assertEquals(
            200,
            ((InvokeResponse) activitiesToSend.get().get(0).getValue()).getStatus()
        );
    }

    @Test
    public void TestMessagingExtensionSubmitActionPreviewActionSend() {
        Activity activity = new Activity(ActivityTypes.INVOKE) {
            {
                setName("composeExtension/submitAction");
                setValue(new MessagingExtensionAction() {
                    {
                        setBotMessagePreviewAction("send");
                    }
                });
            }
        };

        AtomicReference<List<Activity>> activitiesToSend = new AtomicReference<>();

        TurnContext turnContext = new TurnContextImpl(
            new SimpleAdapter(activitiesToSend::set),
            activity
        );

        TestActivityHandler bot = new TestActivityHandler();
        bot.onTurn(turnContext).join();

        Assert.assertEquals(3, bot.record.size());
        Assert.assertEquals("onInvokeActivity", bot.record.get(0));
        Assert.assertEquals("onTeamsMessagingExtensionSubmitActionDispatch", bot.record.get(1));
        Assert.assertEquals("onTeamsMessagingExtensionBotMessagePreviewSend", bot.record.get(2));
        Assert.assertNotNull(activitiesToSend.get());
        Assert.assertEquals(1, activitiesToSend.get().size());
        Assert.assertTrue(activitiesToSend.get().get(0).getValue() instanceof InvokeResponse);
        Assert.assertEquals(
            200,
            ((InvokeResponse) activitiesToSend.get().get(0).getValue()).getStatus()
        );
    }

    @Test
    public void TestMessagingExtensionFetchTask() {
        Activity activity = new Activity(ActivityTypes.INVOKE) {
            {
                setName("composeExtension/fetchTask");
                setValue(new MessagingExtensionAction() {
                    {
                        setCommandId("testCommand");
                    }
                });
            }
        };

        AtomicReference<List<Activity>> activitiesToSend = new AtomicReference<>();

        TurnContext turnContext = new TurnContextImpl(
            new SimpleAdapter(activitiesToSend::set),
            activity
        );

        TestActivityHandler bot = new TestActivityHandler();
        bot.onTurn(turnContext).join();

        Assert.assertEquals(2, bot.record.size());
        Assert.assertEquals("onInvokeActivity", bot.record.get(0));
        Assert.assertEquals("onTeamsMessagingExtensionFetchTask", bot.record.get(1));
        Assert.assertNotNull(activitiesToSend.get());
        Assert.assertEquals(1, activitiesToSend.get().size());
        Assert.assertTrue(activitiesToSend.get().get(0).getValue() instanceof InvokeResponse);
        Assert.assertEquals(
            200,
            ((InvokeResponse) activitiesToSend.get().get(0).getValue()).getStatus()
        );
    }

    @Test
    public void TestMessagingExtensionConfigurationQuerySettingUrl() {
        Activity activity = new Activity(ActivityTypes.INVOKE) {
            {
                setName("composeExtension/querySettingUrl");
                setValue(new MessagingExtensionAction() {
                    {
                        setCommandId("testCommand");
                    }
                });
            }
        };

        AtomicReference<List<Activity>> activitiesToSend = new AtomicReference<>();

        TurnContext turnContext = new TurnContextImpl(
            new SimpleAdapter(activitiesToSend::set),
            activity
        );

        TestActivityHandler bot = new TestActivityHandler();
        bot.onTurn(turnContext).join();

        Assert.assertEquals(2, bot.record.size());
        Assert.assertEquals("onInvokeActivity", bot.record.get(0));
        Assert.assertEquals(
            "onTeamsMessagingExtensionConfigurationQuerySettingUrl",
            bot.record.get(1)
        );
        Assert.assertNotNull(activitiesToSend.get());
        Assert.assertEquals(1, activitiesToSend.get().size());
        Assert.assertTrue(activitiesToSend.get().get(0).getValue() instanceof InvokeResponse);
        Assert.assertEquals(
            200,
            ((InvokeResponse) activitiesToSend.get().get(0).getValue()).getStatus()
        );
    }

    @Test
    public void TestMessagingExtensionConfigurationSetting() {
        Activity activity = new Activity(ActivityTypes.INVOKE) {
            {
                setName("composeExtension/setting");
                setValue(new MessagingExtensionAction() {
                    {
                        setCommandId("testCommand");
                    }
                });
            }
        };

        AtomicReference<List<Activity>> activitiesToSend = new AtomicReference<>();

        TurnContext turnContext = new TurnContextImpl(
            new SimpleAdapter(activitiesToSend::set),
            activity
        );

        TestActivityHandler bot = new TestActivityHandler();
        bot.onTurn(turnContext).join();

        Assert.assertEquals(2, bot.record.size());
        Assert.assertEquals("onInvokeActivity", bot.record.get(0));
        Assert.assertEquals("onTeamsMessagingExtensionConfigurationSetting", bot.record.get(1));
        Assert.assertNotNull(activitiesToSend.get());
        Assert.assertEquals(1, activitiesToSend.get().size());
        Assert.assertTrue(activitiesToSend.get().get(0).getValue() instanceof InvokeResponse);
        Assert.assertEquals(
            200,
            ((InvokeResponse) activitiesToSend.get().get(0).getValue()).getStatus()
        );
    }

    @Test
    public void TestTaskModuleFetch() {
        Activity activity = new Activity(ActivityTypes.INVOKE) {
            {
                setName("task/fetch");
                setValue(new TaskModuleRequest() {
                    {
                        setData(new HashMap<String, Object>() {
                            {
                                put("key", "value");
                                put("type", "task / fetch");
                            }
                        });
                        setContext(new TaskModuleRequestContext() {
                            {
                                setTheme("default");
                            }
                        });
                    }
                });
            }
        };

        AtomicReference<List<Activity>> activitiesToSend = new AtomicReference<>();

        TurnContext turnContext = new TurnContextImpl(
            new SimpleAdapter(activitiesToSend::set),
            activity
        );

        TestActivityHandler bot = new TestActivityHandler();
        bot.onTurn(turnContext).join();

        Assert.assertEquals(2, bot.record.size());
        Assert.assertEquals("onInvokeActivity", bot.record.get(0));
        Assert.assertEquals("onTeamsTaskModuleFetch", bot.record.get(1));
        Assert.assertNotNull(activitiesToSend.get());
        Assert.assertEquals(1, activitiesToSend.get().size());
        Assert.assertTrue(activitiesToSend.get().get(0).getValue() instanceof InvokeResponse);
        Assert.assertEquals(
            200,
            ((InvokeResponse) activitiesToSend.get().get(0).getValue()).getStatus()
        );
    }

    @Test
    public void TestTaskModuleSubmit() {
        Activity activity = new Activity(ActivityTypes.INVOKE) {
            {
                setName("task/submit");
                setValue(new TaskModuleRequest() {
                    {
                        setData(new HashMap<String, Object>() {
                            {
                                put("key", "value");
                                put("type", "task / fetch");
                            }
                        });
                        setContext(new TaskModuleRequestContext() {
                            {
                                setTheme("default");
                            }
                        });
                    }
                });
            }
        };

        AtomicReference<List<Activity>> activitiesToSend = new AtomicReference<>();

        TurnContext turnContext = new TurnContextImpl(
            new SimpleAdapter(activitiesToSend::set),
            activity
        );

        TestActivityHandler bot = new TestActivityHandler();
        bot.onTurn(turnContext).join();

        Assert.assertEquals(2, bot.record.size());
        Assert.assertEquals("onInvokeActivity", bot.record.get(0));
        Assert.assertEquals("onTeamsTaskModuleSubmit", bot.record.get(1));
        Assert.assertNotNull(activitiesToSend.get());
        Assert.assertEquals(1, activitiesToSend.get().size());
        Assert.assertTrue(activitiesToSend.get().get(0).getValue() instanceof InvokeResponse);
        Assert.assertEquals(
            200,
            ((InvokeResponse) activitiesToSend.get().get(0).getValue()).getStatus()
        );
    }

    @Test
    public void TestSigninVerifyState() {
        Activity activity = new Activity(ActivityTypes.INVOKE) {
            {
                setName("signin/verifyState");
            }
        };

        AtomicReference<List<Activity>> activitiesToSend = new AtomicReference<>();

        TurnContext turnContext = new TurnContextImpl(
            new SimpleAdapter(activitiesToSend::set),
            activity
        );

        TestActivityHandler bot = new TestActivityHandler();
        bot.onTurn(turnContext).join();

        Assert.assertEquals(2, bot.record.size());
        Assert.assertEquals("onInvokeActivity", bot.record.get(0));
        Assert.assertEquals("onTeamsSigninVerifyState", bot.record.get(1));
        Assert.assertNotNull(activitiesToSend.get());
        Assert.assertEquals(1, activitiesToSend.get().size());
        Assert.assertTrue(activitiesToSend.get().get(0).getValue() instanceof InvokeResponse);
        Assert.assertEquals(
            200,
            ((InvokeResponse) activitiesToSend.get().get(0).getValue()).getStatus()
        );
    }

    private static class NotImplementedAdapter extends BotAdapter {

        @Override
        public CompletableFuture<ResourceResponse[]> sendActivities(
            TurnContext context,
            List<Activity> activities
        ) {
            CompletableFuture<ResourceResponse[]> result = new CompletableFuture<>();
            result.completeExceptionally(new NotImplementedException("sendActivities"));
            return result;
        }

        @Override
        public CompletableFuture<ResourceResponse> updateActivity(
            TurnContext context,
            Activity activity
        ) {
            CompletableFuture<ResourceResponse> result = new CompletableFuture<>();
            result.completeExceptionally(new NotImplementedException("updateActivity"));
            return result;
        }

        @Override
        public CompletableFuture<Void> deleteActivity(
            TurnContext context,
            ConversationReference reference
        ) {
            CompletableFuture<Void> result = new CompletableFuture<>();
            result.completeExceptionally(new NotImplementedException("deleteActivity"));
            return result;
        }
    }

    private static class TestActivityHandler extends TeamsActivityHandler {
        public List<String> record = new ArrayList<>();

        @Override
        protected CompletableFuture<InvokeResponse> onInvokeActivity(TurnContext turnContext) {
            record.add("onInvokeActivity");
            return super.onInvokeActivity(turnContext);
        }

        @Override
        protected CompletableFuture<InvokeResponse> onTeamsCardActionInvoke(
            TurnContext turnContext
        ) {
            record.add("onTeamsCardActionInvoke");
            return super.onTeamsCardActionInvoke(turnContext);
        }

        @Override
        protected CompletableFuture<Void> onTeamsSigninVerifyState(TurnContext turnContext) {
            record.add("onTeamsSigninVerifyState");
            return CompletableFuture.completedFuture(null);
        }

        @Override
        protected CompletableFuture<InvokeResponse> onTeamsFileConsent(
            TurnContext turnContext,
            FileConsentCardResponse fileConsentCardResponse
        ) {
            record.add("onTeamsFileConsent");
            return super.onTeamsFileConsent(turnContext, fileConsentCardResponse);
        }

        @Override
        protected CompletableFuture<Void> onTeamsFileConsentAccept(
            TurnContext turnContext,
            FileConsentCardResponse fileConsentCardResponse
        ) {
            record.add("onTeamsFileConsentAccept");
            return CompletableFuture.completedFuture(null);
        }

        @Override
        protected CompletableFuture<Void> onTeamsFileConsentDecline(
            TurnContext turnContext,
            FileConsentCardResponse fileConsentCardResponse
        ) {
            record.add("onTeamsFileConsentDecline");
            return CompletableFuture.completedFuture(null);
        }

        @Override
        protected CompletableFuture<MessagingExtensionResponse> onTeamsMessagingExtensionQuery(
            TurnContext turnContext,
            MessagingExtensionQuery query
        ) {
            record.add("onTeamsMessagingExtensionQuery");
            return CompletableFuture.completedFuture(new MessagingExtensionResponse());
        }

        @Override
        protected CompletableFuture<Void> onTeamsO365ConnectorCardAction(
            TurnContext turnContext,
            O365ConnectorCardActionQuery query
        ) {
            record.add("onTeamsO365ConnectorCardAction");
            return CompletableFuture.completedFuture(null);
        }

        @Override
        protected CompletableFuture<MessagingExtensionResponse> onTeamsAppBasedLinkQuery(
            TurnContext turnContext,
            AppBasedLinkQuery query
        ) {
            record.add("onTeamsAppBasedLinkQuery");
            return CompletableFuture.completedFuture(new MessagingExtensionResponse());
        }

        @Override
        protected CompletableFuture<MessagingExtensionResponse> onTeamsMessagingExtensionSelectItem(
            TurnContext turnContext,
            Object query
        ) {
            record.add("onTeamsMessagingExtensionSelectItem");
            return CompletableFuture.completedFuture(new MessagingExtensionResponse());
        }

        @Override
        protected CompletableFuture<MessagingExtensionActionResponse> onTeamsMessagingExtensionFetchTask(
            TurnContext turnContext,
            MessagingExtensionAction action
        ) {
            record.add("onTeamsMessagingExtensionFetchTask");
            return CompletableFuture.completedFuture(new MessagingExtensionActionResponse());
        }

        @Override
        protected CompletableFuture<MessagingExtensionActionResponse> onTeamsMessagingExtensionSubmitActionDispatch(
            TurnContext turnContext,
            MessagingExtensionAction action
        ) {
            record.add("onTeamsMessagingExtensionSubmitActionDispatch");
            return super.onTeamsMessagingExtensionSubmitActionDispatch(turnContext, action);
        }

        @Override
        protected CompletableFuture<MessagingExtensionActionResponse> onTeamsMessagingExtensionSubmitAction(
            TurnContext turnContext,
            MessagingExtensionAction action
        ) {
            record.add("onTeamsMessagingExtensionSubmitAction");
            return CompletableFuture.completedFuture(new MessagingExtensionActionResponse());
        }

        @Override
        protected CompletableFuture<MessagingExtensionActionResponse> onTeamsMessagingExtensionBotMessagePreviewEdit(
            TurnContext turnContext,
            MessagingExtensionAction action
        ) {
            record.add("onTeamsMessagingExtensionBotMessagePreviewEdit");
            return CompletableFuture.completedFuture(new MessagingExtensionActionResponse());
        }

        @Override
        protected CompletableFuture<MessagingExtensionActionResponse> onTeamsMessagingExtensionBotMessagePreviewSend(
            TurnContext turnContext,
            MessagingExtensionAction action
        ) {
            record.add("onTeamsMessagingExtensionBotMessagePreviewSend");
            return CompletableFuture.completedFuture(new MessagingExtensionActionResponse());
        }

        @Override
        protected CompletableFuture<MessagingExtensionResponse> onTeamsMessagingExtensionConfigurationQuerySettingUrl(
            TurnContext turnContext,
            MessagingExtensionQuery query
        ) {
            record.add("onTeamsMessagingExtensionConfigurationQuerySettingUrl");
            return CompletableFuture.completedFuture(new MessagingExtensionResponse());
        }

        @Override
        protected CompletableFuture<Void> onTeamsMessagingExtensionConfigurationSetting(
            TurnContext turnContext,
            Object settings
        ) {
            record.add("onTeamsMessagingExtensionConfigurationSetting");
            return CompletableFuture.completedFuture(null);
        }

        @Override
        protected CompletableFuture<TaskModuleResponse> onTeamsTaskModuleFetch(
            TurnContext turnContext,
            TaskModuleRequest taskModuleRequest
        ) {
            record.add("onTeamsTaskModuleFetch");
            return CompletableFuture.completedFuture(new TaskModuleResponse());
        }

        @Override
        protected CompletableFuture<Void> onTeamsMessagingExtensionCardButtonClicked(
            TurnContext turnContext,
            Object cardData
        ) {
            record.add("onTeamsMessagingExtensionCardButtonClicked");
            return CompletableFuture.completedFuture(null);
        }

        @Override
<<<<<<< HEAD
        protected CompletableFuture<TaskModuleResponse> onTeamsTaskModuleSubmit(TurnContext turnContext,
                                                                  TaskModuleRequest taskModuleRequest
=======
        protected CompletableFuture<Void> onTeamsTaskModuleSubmit(
            TurnContext turnContext,
            TaskModuleRequest taskModuleRequest
>>>>>>> 1a3af4c2
        ) {
            record.add("onTeamsTaskModuleSubmit");
            return CompletableFuture.completedFuture(null);
        }

        @Override
        protected CompletableFuture<Void> onConversationUpdateActivity(TurnContext turnContext) {
            record.add("onConversationUpdateActivity");
            return super.onConversationUpdateActivity(turnContext);
        }

        @Override
        protected CompletableFuture<Void> onMembersAdded(
            List<ChannelAccount> membersAdded,
            TurnContext turnContext
        ) {
            record.add("onMembersAdded");
            return CompletableFuture.completedFuture(null);
        }

        @Override
        protected CompletableFuture<Void> onMembersRemoved(
            List<ChannelAccount> membersRemoved,
            TurnContext turnContext
        ) {
            record.add("onMembersRemoved");
            return CompletableFuture.completedFuture(null);
        }

        @Override
        protected CompletableFuture<Void> onTeamsMembersAdded(
            List<TeamsChannelAccount> membersAdded,
            TeamInfo teamInfo,
            TurnContext turnContext
        ) {
            record.add("onTeamsMembersAdded");
            return CompletableFuture.completedFuture(null);
        }

        @Override
        protected CompletableFuture<Void> onTeamsMembersRemoved(
            List<TeamsChannelAccount> membersRemoved,
            TeamInfo teamInfo,
            TurnContext turnContext
        ) {
            record.add("onTeamsMembersRemoved");
            return CompletableFuture.completedFuture(null);
        }

        @Override
        protected CompletableFuture<Void> onTeamsChannelCreated(
            ChannelInfo channelInfo,
            TeamInfo teamInfo,
            TurnContext turnContext
        ) {
            record.add("onTeamsChannelCreated");
            return super.onTeamsChannelCreated(channelInfo, teamInfo, turnContext);
        }

        @Override
        protected CompletableFuture<Void> onTeamsChannelDeleted(
            ChannelInfo channelInfo,
            TeamInfo teamInfo,
            TurnContext turnContext
        ) {
            record.add("onTeamsChannelDeleted");
            return super.onTeamsChannelDeleted(channelInfo, teamInfo, turnContext);
        }

        @Override
        protected CompletableFuture<Void> onTeamsChannelRenamed(
            ChannelInfo channelInfo,
            TeamInfo teamInfo,
            TurnContext turnContext
        ) {
            record.add("onTeamsChannelRenamed");
            return super.onTeamsChannelRenamed(channelInfo, teamInfo, turnContext);
        }

        @Override
        protected CompletableFuture<Void> onTeamsTeamRenamed(
            ChannelInfo channelInfo,
            TeamInfo teamInfo,
            TurnContext turnContext
        ) {
            record.add("onTeamsTeamRenamed");
            return super.onTeamsTeamRenamed(channelInfo, teamInfo, turnContext);
        }
    }

    private static ConnectorClient getConnectorClient(String baseUri, AppCredentials credentials) {
        Conversations mockConversations = Mockito.mock(Conversations.class);

        // createConversation
        Mockito.when(
            mockConversations.createConversation(Mockito.any(ConversationParameters.class))
        ).thenReturn(CompletableFuture.completedFuture(new ConversationResourceResponse() {
            {
                setId("team-id");
                setServiceUrl("https://serviceUrl/");
                setActivityId("activityId123");
            }
        }));

        // getConversationMembers (Team)
        Mockito.when(mockConversations.getConversationMembers("team-id")).thenReturn(
            CompletableFuture.completedFuture(new ArrayList<ChannelAccount>() {
                {
                    add(new ChannelAccount() {
                        {
                            setId("id-1");
                            setName("name-1");
                            setProperties(
                                "objectId",
                                JsonNodeFactory.instance.textNode("objectId-1")
                            );
                            setProperties(
                                "givenName",
                                JsonNodeFactory.instance.textNode("givenName-1")
                            );
                            setProperties(
                                "surname",
                                JsonNodeFactory.instance.textNode("surname-1")
                            );
                            setProperties("email", JsonNodeFactory.instance.textNode("email-1"));
                            setProperties(
                                "userPrincipalName",
                                JsonNodeFactory.instance.textNode("userPrincipalName-1")
                            );
                            setProperties(
                                "tenantId",
                                JsonNodeFactory.instance.textNode("tenantId-1")
                            );
                        }
                    });
                    add(new ChannelAccount() {
                        {
                            setId("id-2");
                            setName("name-2");
                            setProperties(
                                "objectId",
                                JsonNodeFactory.instance.textNode("objectId-2")
                            );
                            setProperties(
                                "givenName",
                                JsonNodeFactory.instance.textNode("givenName-2")
                            );
                            setProperties(
                                "surname",
                                JsonNodeFactory.instance.textNode("surname-2")
                            );
                            setProperties("email", JsonNodeFactory.instance.textNode("email-2"));
                            setProperties(
                                "userPrincipalName",
                                JsonNodeFactory.instance.textNode("userPrincipalName-2")
                            );
                            setProperties(
                                "tenantId",
                                JsonNodeFactory.instance.textNode("tenantId-2")
                            );
                        }
                    });
                }
            })
        );

        // getConversationMembers (Group chat)
        Mockito.when(mockConversations.getConversationMembers("conversation-id")).thenReturn(
            CompletableFuture.completedFuture(new ArrayList<ChannelAccount>() {
                {
                    add(new ChannelAccount() {
                        {
                            setId("id-3");
                            setName("name-3");
                            setProperties(
                                "objectId",
                                JsonNodeFactory.instance.textNode("objectId-3")
                            );
                            setProperties(
                                "givenName",
                                JsonNodeFactory.instance.textNode("givenName-3")
                            );
                            setProperties(
                                "surname",
                                JsonNodeFactory.instance.textNode("surname-3")
                            );
                            setProperties("email", JsonNodeFactory.instance.textNode("email-3"));
                            setProperties(
                                "userPrincipalName",
                                JsonNodeFactory.instance.textNode("userPrincipalName-3")
                            );
                            setProperties(
                                "tenantId",
                                JsonNodeFactory.instance.textNode("tenantId-3")
                            );
                        }
                    });
                    add(new ChannelAccount() {
                        {
                            setId("id-4");
                            setName("name-4");
                            setProperties(
                                "objectId",
                                JsonNodeFactory.instance.textNode("objectId-4")
                            );
                            setProperties(
                                "givenName",
                                JsonNodeFactory.instance.textNode("givenName-4")
                            );
                            setProperties(
                                "surname",
                                JsonNodeFactory.instance.textNode("surname-4")
                            );
                            setProperties("email", JsonNodeFactory.instance.textNode("email-4"));
                            setProperties(
                                "userPrincipalName",
                                JsonNodeFactory.instance.textNode("userPrincipalName-4")
                            );
                            setProperties(
                                "tenantId",
                                JsonNodeFactory.instance.textNode("tenantId-4")
                            );
                        }
                    });
                }
            })
        );

        ConnectorClient mockConnectorClient = Mockito.mock(ConnectorClient.class);
        Mockito.when(mockConnectorClient.getConversations()).thenReturn(mockConversations);
        Mockito.when(mockConnectorClient.baseUrl()).thenReturn(baseUri);
        Mockito.when(mockConnectorClient.credentials()).thenReturn(credentials);

        return mockConnectorClient;
    }
}<|MERGE_RESOLUTION|>--- conflicted
+++ resolved
@@ -1041,14 +1041,9 @@
         }
 
         @Override
-<<<<<<< HEAD
-        protected CompletableFuture<TaskModuleResponse> onTeamsTaskModuleSubmit(TurnContext turnContext,
-                                                                  TaskModuleRequest taskModuleRequest
-=======
-        protected CompletableFuture<Void> onTeamsTaskModuleSubmit(
+        protected CompletableFuture<TaskModuleResponse> onTeamsTaskModuleSubmit(
             TurnContext turnContext,
             TaskModuleRequest taskModuleRequest
->>>>>>> 1a3af4c2
         ) {
             record.add("onTeamsTaskModuleSubmit");
             return CompletableFuture.completedFuture(null);
