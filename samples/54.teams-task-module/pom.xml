<?xml version="1.0" encoding="UTF-8" ?>

<project xmlns="http://maven.apache.org/POM/4.0.0"
         xmlns:xsi="http://www.w3.org/2001/XMLSchema-instance"
         xsi:schemaLocation="http://maven.apache.org/POM/4.0.0 http://maven.apache.org/xsd/maven-4.0.0.xsd">
    <modelVersion>4.0.0</modelVersion>

    <groupId>com.microsoft.bot.sample</groupId>
    <artifactId>bot-teams-task-module</artifactId>
    <version>sample</version>
    <packaging>jar</packaging>

    <name>${project.groupId}:${project.artifactId}</name>
    <description>This package contains a Java Teams Task Module sample using Spring Boot.</description>
    <url>http://maven.apache.org</url>

    <parent>
        <groupId>org.springframework.boot</groupId>
        <artifactId>spring-boot-starter-parent</artifactId>
        <version>2.1.7.RELEASE</version>
        <relativePath/>
    </parent>

    <licenses>
        <license>
            <name>MIT License</name>
            <url>http://www.opensource.org/licenses/mit-license.php</url>
        </license>
    </licenses>

    <developers>
        <developer>
            <name>Bot Framework Development</name>
            <email></email>
            <organization>Microsoft</organization>
            <organizationUrl>https://dev.botframework.com/</organizationUrl>
        </developer>
    </developers>

    <properties>
        <project.build.sourceEncoding>UTF-8</project.build.sourceEncoding>
        <project.reporting.outputEncoding>UTF-8</project.reporting.outputEncoding>
        <java.version>1.8</java.version>
        <maven.compiler.target>1.8</maven.compiler.target>
        <maven.compiler.source>1.8</maven.compiler.source>
        <start-class>com.microsoft.bot.sample.teamstaskmodule.Application</start-class>
        <repo.url>https://botbuilder.myget.org/F/botbuilder-v4-java-daily/maven/</repo.url>
    </properties>

    <dependencies>
      <dependency>
        <groupId>junit</groupId>
        <artifactId>junit</artifactId>
        <version>4.12</version>
        <scope>test</scope>
      </dependency>
      <dependency>
          <groupId>org.springframework.boot</groupId>
          <artifactId>spring-boot-starter-test</artifactId>
          <version>2.1.8.RELEASE</version>
          <scope>test</scope>
      </dependency>
      <dependency>
        <groupId>org.slf4j</groupId>
        <artifactId>slf4j-api</artifactId>
      </dependency>
      <dependency>
        <groupId>org.apache.logging.log4j</groupId>
        <artifactId>log4j-api</artifactId>
        <version>2.11.0</version>
      </dependency>
      <dependency>
        <groupId>org.apache.logging.log4j</groupId>
        <artifactId>log4j-core</artifactId>
        <version>2.11.0</version>
      </dependency>
      <dependency>
        <groupId>com.microsoft.bot</groupId>
        <artifactId>bot-integration-spring</artifactId>
<<<<<<< HEAD
        <version>4.6.0-preview4</version>
=======
        <version>4.6.0-preview6</version>
>>>>>>> da807fef
        <scope>compile</scope>
      </dependency>
      <dependency>
        <groupId>org.json</groupId>
        <artifactId>json</artifactId>
        <version>20190722</version>
      </dependency>
      <dependency>
        <groupId>io.adaptivecards</groupId>
        <artifactId>adaptivecards-android</artifactId>
        <version>1.2.8</version>
      </dependency>
    </dependencies>

  <repositories>
    <repository>
      <id>MyGet</id>
      <url>${repo.url}</url>
    </repository>
  </repositories>

  <distributionManagement>
    <repository>
      <id>ossrh</id>
      <!--      <url>${repo.url}</url>-->
      <url>https://oss.sonatype.org/</url>
      <!--      <url>https://repo.maven.apache.org/maven2</url>-->
    </repository>
  </distributionManagement>

  <profiles>
    <profile>
      <id>build</id>
      <activation>
        <activeByDefault>true</activeByDefault>
      </activation>
      <build>
          <plugins>
              <plugin>
                  <artifactId>maven-compiler-plugin</artifactId>
                  <version>3.8.1</version>
                  <configuration>
                      <source>1.8</source>
                      <target>1.8</target>
                  </configuration>
              </plugin>
              <plugin>
                  <artifactId>maven-war-plugin</artifactId>
                  <version>3.2.3</version>
                  <configuration>
                      <warSourceDirectory>src/main/webapp</warSourceDirectory>
                  </configuration>
              </plugin>
              <plugin>
                  <groupId>org.springframework.boot</groupId>
                  <artifactId>spring-boot-maven-plugin</artifactId>
                  <executions>
                      <execution>
                          <goals>
                              <goal>repackage</goal>
                          </goals>
                          <configuration>
                              <mainClass>com.microsoft.bot.sample.teamstaskmodule.Application</mainClass>
                          </configuration>
                      </execution>
                  </executions>
              </plugin>
              <plugin>
                  <groupId>com.microsoft.azure</groupId>
                  <artifactId>azure-webapp-maven-plugin</artifactId>
                  <version>1.7.0</version>
                  <configuration>
                      <schemaVersion>V2</schemaVersion>
                      <resourceGroup>{groupname}</resourceGroup>
                      <appName>{botname}</appName>
                      <appSettings>
                          <property>
                              <name>JAVA_OPTS</name>
                              <value>-Dserver.port=80</value>
                          </property>
                      </appSettings>
                      <runtime>
                          <os>linux</os>
                          <javaVersion>jre8</javaVersion>
                          <webContainer>jre8</webContainer>
                      </runtime>
                      <deployment>
                          <resources>
                              <resource>
                                  <directory>${project.basedir}/target</directory>
                                  <includes>
                                      <include>*.jar</include>
                                  </includes>
                              </resource>
                          </resources>
                      </deployment>
                  </configuration>
              </plugin>
              <plugin>
                  <groupId>org.eluder.coveralls</groupId>
                  <artifactId>coveralls-maven-plugin</artifactId>
                  <version>4.3.0</version>
                  <configuration>
                      <repoToken>yourcoverallsprojectrepositorytoken</repoToken>
                  </configuration>
              </plugin>
              <plugin>
                  <groupId>org.codehaus.mojo</groupId>
                  <artifactId>cobertura-maven-plugin</artifactId>
                  <version>2.7</version>
                  <configuration>
                      <outputDirectory>../../cobertura-report/spring-teamstaskmodule-sample</outputDirectory>
                      <format>xml</format>
                      <maxmem>256m</maxmem>
                      <!-- aggregated reports for multi-module projects -->
                      <aggregate>true</aggregate>
                  </configuration>
              </plugin>
              <!--<plugin>
                  <groupId>org.apache.maven.plugins</groupId>
                  <artifactId>maven-pmd-plugin</artifactId>
                  <version>3.12.0</version>
                  <executions>
                      <execution>
                          <phase>validate</phase>
                          <goals>
                              <goal>check</goal>
                          </goals>
                      </execution>
                  </executions>
              </plugin>-->

              <plugin>
                <groupId>org.apache.maven.plugins</groupId>
                <artifactId>maven-site-plugin</artifactId>
                <version>3.7.1</version>
              </plugin>
              <plugin>
                <groupId>org.apache.maven.plugins</groupId>
                <artifactId>maven-project-info-reports-plugin</artifactId>
                <version>3.0.0</version>
            </plugin>

          </plugins>
      </build>
    </profile>

    <profile>
      <id>publish</id>
      <build>
        <plugins>

          <plugin>
            <groupId>org.apache.maven.plugins</groupId>
            <artifactId>maven-compiler-plugin</artifactId>
          </plugin>
          <plugin>
            <groupId>org.apache.maven.plugins</groupId>
            <artifactId>maven-jar-plugin</artifactId>
          </plugin>

          <plugin>
            <groupId>org.sonatype.plugins</groupId>
            <artifactId>nexus-staging-maven-plugin</artifactId>
            <version>1.6.8</version>
            <extensions>true</extensions>
            <configuration>
              <skipRemoteStaging>true</skipRemoteStaging>
              <serverId>ossrh</serverId>
              <nexusUrl>https://oss.sonatype.org/</nexusUrl>
              <autoReleaseAfterClose>true</autoReleaseAfterClose>
            </configuration>
          </plugin>

          <plugin>
            <groupId>org.apache.maven.plugins</groupId>
            <artifactId>maven-gpg-plugin</artifactId>
            <executions>
              <execution>
                <id>sign-artifacts</id>
                <phase>verify</phase>
                <goals>
                  <goal>sign</goal>
                </goals>
              </execution>
            </executions>
          </plugin>
          <plugin>
            <groupId>org.apache.maven.plugins</groupId>
            <artifactId>maven-source-plugin</artifactId>
            <executions>
              <execution>
                <id>attach-sources</id>
                <goals>
                  <goal>jar</goal>
                </goals>
              </execution>
            </executions>
          </plugin>
          <plugin>
            <groupId>org.apache.maven.plugins</groupId>
            <artifactId>maven-javadoc-plugin</artifactId>
            <configuration>
              <source>8</source>
              <failOnError>false</failOnError>
            </configuration>
            <executions>
              <execution>
                <id>attach-javadocs</id>
                <goals>
                  <goal>jar</goal>
                </goals>
              </execution>
            </executions>
          </plugin>
        </plugins>
      </build>
    </profile>
  </profiles>

  <reporting>
    <plugins>
      <plugin>
        <groupId>org.apache.maven.plugins</groupId>
        <artifactId>maven-pmd-plugin</artifactId>
        <version>3.12.0</version>
      </plugin>
      <plugin>
        <groupId>org.apache.maven.plugins</groupId>
        <artifactId>maven-checkstyle-plugin</artifactId>
        <version>3.1.0</version>
        <reportSets>
          <reportSet>
            <reports>
              <report>checkstyle</report>
            </reports>
          </reportSet>
        </reportSets>
      </plugin>
    </plugins>
  </reporting>

</project><|MERGE_RESOLUTION|>--- conflicted
+++ resolved
@@ -77,11 +77,7 @@
       <dependency>
         <groupId>com.microsoft.bot</groupId>
         <artifactId>bot-integration-spring</artifactId>
-<<<<<<< HEAD
-        <version>4.6.0-preview4</version>
-=======
         <version>4.6.0-preview6</version>
->>>>>>> da807fef
         <scope>compile</scope>
       </dependency>
       <dependency>
